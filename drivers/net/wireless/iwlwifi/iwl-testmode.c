--- conflicted
+++ resolved
@@ -542,20 +542,12 @@
 				IWL_ERR(priv, "Memory allocation fail\n");
 				return -ENOMEM;
 			}
-<<<<<<< HEAD
 			if (nla_put_u32(skb, IWL_TM_ATTR_COMMAND,
 					IWL_TM_CMD_DEV2APP_EEPROM_RSP) ||
 			    nla_put(skb, IWL_TM_ATTR_EEPROM,
-				    cfg(priv)->base_params->eeprom_size,
+				    priv->cfg->base_params->eeprom_size,
 				    priv->eeprom))
 				goto nla_put_failure;
-=======
-			NLA_PUT_U32(skb, IWL_TM_ATTR_COMMAND,
-				IWL_TM_CMD_DEV2APP_EEPROM_RSP);
-			NLA_PUT(skb, IWL_TM_ATTR_EEPROM,
-				priv->cfg->base_params->eeprom_size,
-				priv->eeprom);
->>>>>>> 94c514fe
 			status = cfg80211_testmode_reply(skb);
 			if (status < 0)
 				IWL_ERR(priv, "Error sending msg : %d\n",
