menuconfig RT2X00
	tristate "Ralink driver support"
	depends on MAC80211
	---help---
	  This will enable the support for the Ralink drivers,
	  developed in the rt2x00 project <http://rt2x00.serialmonkey.com>.

	  These drivers make use of the mac80211 stack.

	  When building one of the individual drivers, the rt2x00 library
	  will also be created. That library (when the driver is built as
	  a module) will be called rt2x00lib.

	  Additionally PCI and USB libraries will also be build depending
	  on the types of drivers being selected, these libraries will be
	  called rt2x00pci and rt2x00usb.

if RT2X00

config RT2400PCI
	tristate "Ralink rt2400 (PCI/PCMCIA) support"
	depends on PCI
	select RT2X00_LIB_PCI
	select EEPROM_93CX6
	---help---
	  This adds support for rt2400 wireless chipset family.
	  Supported chips: RT2460.

	  When compiled as a module, this driver will be called rt2400pci.

config RT2500PCI
	tristate "Ralink rt2500 (PCI/PCMCIA) support"
	depends on PCI
	select RT2X00_LIB_PCI
	select EEPROM_93CX6
	---help---
	  This adds support for rt2500 wireless chipset family.
	  Supported chips: RT2560.

	  When compiled as a module, this driver will be called rt2500pci.

config RT61PCI
	tristate "Ralink rt2501/rt61 (PCI/PCMCIA) support"
	depends on PCI
	select RT2X00_LIB_PCI
	select RT2X00_LIB_FIRMWARE
	select RT2X00_LIB_CRYPTO
	select CRC_ITU_T
	select EEPROM_93CX6
	---help---
	  This adds support for rt2501 wireless chipset family.
	  Supported chips: RT2561, RT2561S & RT2661.

	  When compiled as a module, this driver will be called rt61pci.

config RT2800PCI
	tristate "Ralink rt27xx/rt28xx/rt30xx (PCI/PCIe/PCMCIA) support"
	depends on PCI || RALINK_RT288X || RALINK_RT305X
	select RT2800_LIB
	select RT2X00_LIB_PCI if PCI
	select RT2X00_LIB_SOC if RALINK_RT288X || RALINK_RT305X
	select RT2X00_LIB_FIRMWARE
	select RT2X00_LIB_CRYPTO
	select CRC_CCITT
	select EEPROM_93CX6
	---help---
	  This adds support for rt27xx/rt28xx/rt30xx wireless chipset family.
	  Supported chips: RT2760, RT2790, RT2860, RT2880, RT2890, RT3052,
			   RT3090, RT3091 & RT3092

	  When compiled as a module, this driver will be called "rt2800pci.ko".

if RT2800PCI

config RT2800PCI_RT33XX
	bool "rt2800pci - Include support for rt33xx devices"
	default y
	---help---
	  This adds support for rt33xx wireless chipset family to the
	  rt2800pci driver.
	  Supported chips: RT3390

config RT2800PCI_RT35XX
	bool "rt2800pci - Include support for rt35xx devices (EXPERIMENTAL)"
	depends on EXPERIMENTAL
	default n
	---help---
	  This adds support for rt35xx wireless chipset family to the
	  rt2800pci driver.
	  Supported chips: RT3060, RT3062, RT3562, RT3592

	  Support for these devices is non-functional at the moment and is
	  intended for testers and developers.

config RT2800PCI_RT53XX
<<<<<<< HEAD
       bool "rt2800-pci - Include support for rt53xx devices (EXPERIMENTAL)"
       depends on EXPERIMENTAL
       default n
=======
       bool "rt2800pci - Include support for rt53xx devices (EXPERIMENTAL)"
       depends on EXPERIMENTAL
       default y
>>>>>>> d762f438
       ---help---
         This adds support for rt53xx wireless chipset family to the
         rt2800pci driver.
         Supported chips: RT5390

<<<<<<< HEAD
         Support for these devices is non-functional at the moment and is
         intended for testers and developers.

=======
>>>>>>> d762f438
endif

config RT2500USB
	tristate "Ralink rt2500 (USB) support"
	depends on USB
	select RT2X00_LIB_USB
	select RT2X00_LIB_CRYPTO
	---help---
	  This adds support for rt2500 wireless chipset family.
	  Supported chips: RT2571 & RT2572.

	  When compiled as a module, this driver will be called rt2500usb.

config RT73USB
	tristate "Ralink rt2501/rt73 (USB) support"
	depends on USB
	select RT2X00_LIB_USB
	select RT2X00_LIB_FIRMWARE
	select RT2X00_LIB_CRYPTO
	select CRC_ITU_T
	---help---
	  This adds support for rt2501 wireless chipset family.
	  Supported chips: RT2571W, RT2573 & RT2671.

	  When compiled as a module, this driver will be called rt73usb.

config RT2800USB
	tristate "Ralink rt27xx/rt28xx/rt30xx (USB) support"
	depends on USB
	select RT2800_LIB
	select RT2X00_LIB_USB
	select RT2X00_LIB_FIRMWARE
	select RT2X00_LIB_CRYPTO
	select CRC_CCITT
	---help---
	  This adds support for rt27xx/rt28xx/rt30xx wireless chipset family.
	  Supported chips: RT2770, RT2870 & RT3070, RT3071 & RT3072

	  When compiled as a module, this driver will be called "rt2800usb.ko".

if RT2800USB

config RT2800USB_RT33XX
	bool "rt2800usb - Include support for rt33xx devices"
	default y
	---help---
	  This adds support for rt33xx wireless chipset family to the
	  rt2800usb driver.
	  Supported chips: RT3370

config RT2800USB_RT35XX
	bool "rt2800usb - Include support for rt35xx devices (EXPERIMENTAL)"
	depends on EXPERIMENTAL
	default n
	---help---
	  This adds support for rt35xx wireless chipset family to the
	  rt2800usb driver.
	  Supported chips: RT3572

	  Support for these devices is non-functional at the moment and is
	  intended for testers and developers.

config RT2800USB_RT53XX
       bool "rt2800usb - Include support for rt53xx devices (EXPERIMENTAL)"
       depends on EXPERIMENTAL
       default y
       ---help---
         This adds support for rt53xx wireless chipset family to the
         rt2800pci driver.
         Supported chips: RT5370

config RT2800USB_UNKNOWN
	bool "rt2800usb - Include support for unknown (USB) devices"
	default n
	---help---
	  This adds support for rt2800usb devices that are known to
	  have a rt28xx family compatible chipset, but for which the exact
	  chipset is unknown.

	  Support status for these devices is unknown, and enabling these
	  devices may or may not work.

endif

config RT2800_LIB
	tristate

config RT2X00_LIB_PCI
	tristate
	select RT2X00_LIB

config RT2X00_LIB_SOC
	tristate
	select RT2X00_LIB

config RT2X00_LIB_USB
	tristate
	select RT2X00_LIB

config RT2X00_LIB
	tristate

config RT2X00_LIB_FIRMWARE
	boolean
	select FW_LOADER

config RT2X00_LIB_CRYPTO
	boolean

config RT2X00_LIB_LEDS
	boolean
	default y if (RT2X00_LIB=y && LEDS_CLASS=y) || (RT2X00_LIB=m && LEDS_CLASS!=n)

config RT2X00_LIB_DEBUGFS
	bool "Ralink debugfs support"
	depends on RT2X00_LIB && MAC80211_DEBUGFS
	---help---
	  Enable creation of debugfs files for the rt2x00 drivers.
	  These debugfs files support both reading and writing of the
	  most important register types of the rt2x00 hardware.

config RT2X00_DEBUG
	bool "Ralink debug output"
	depends on RT2X00_LIB
	---help---
	  Enable debugging output for all rt2x00 modules

endif<|MERGE_RESOLUTION|>--- conflicted
+++ resolved
@@ -93,26 +93,14 @@
 	  intended for testers and developers.
 
 config RT2800PCI_RT53XX
-<<<<<<< HEAD
-       bool "rt2800-pci - Include support for rt53xx devices (EXPERIMENTAL)"
-       depends on EXPERIMENTAL
-       default n
-=======
        bool "rt2800pci - Include support for rt53xx devices (EXPERIMENTAL)"
        depends on EXPERIMENTAL
        default y
->>>>>>> d762f438
        ---help---
          This adds support for rt53xx wireless chipset family to the
          rt2800pci driver.
          Supported chips: RT5390
 
-<<<<<<< HEAD
-         Support for these devices is non-functional at the moment and is
-         intended for testers and developers.
-
-=======
->>>>>>> d762f438
 endif
 
 config RT2500USB
