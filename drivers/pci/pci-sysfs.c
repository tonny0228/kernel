/*
 * drivers/pci/pci-sysfs.c
 *
 * (C) Copyright 2002-2004 Greg Kroah-Hartman <greg@kroah.com>
 * (C) Copyright 2002-2004 IBM Corp.
 * (C) Copyright 2003 Matthew Wilcox
 * (C) Copyright 2003 Hewlett-Packard
 * (C) Copyright 2004 Jon Smirl <jonsmirl@yahoo.com>
 * (C) Copyright 2004 Silicon Graphics, Inc. Jesse Barnes <jbarnes@sgi.com>
 *
 * File attributes for PCI devices
 *
 * Modeled after usb's driverfs.c 
 *
 */


#include <linux/kernel.h>
#include <linux/sched.h>
#include <linux/pci.h>
#include <linux/stat.h>
#include <linux/topology.h>
#include <linux/mm.h>
#include <linux/fs.h>
#include <linux/capability.h>
#include <linux/pci-aspm.h>
#include <linux/slab.h>
#include "pci.h"

static int sysfs_initialized;	/* = 0 */

/* show configuration fields */
#define pci_config_attr(field, format_string)				\
static ssize_t								\
field##_show(struct device *dev, struct device_attribute *attr, char *buf)				\
{									\
	struct pci_dev *pdev;						\
									\
	pdev = to_pci_dev (dev);					\
	return sprintf (buf, format_string, pdev->field);		\
}

pci_config_attr(vendor, "0x%04x\n");
pci_config_attr(device, "0x%04x\n");
pci_config_attr(subsystem_vendor, "0x%04x\n");
pci_config_attr(subsystem_device, "0x%04x\n");
pci_config_attr(class, "0x%06x\n");
pci_config_attr(irq, "%u\n");

static ssize_t broken_parity_status_show(struct device *dev,
					 struct device_attribute *attr,
					 char *buf)
{
	struct pci_dev *pdev = to_pci_dev(dev);
	return sprintf (buf, "%u\n", pdev->broken_parity_status);
}

static ssize_t broken_parity_status_store(struct device *dev,
					  struct device_attribute *attr,
					  const char *buf, size_t count)
{
	struct pci_dev *pdev = to_pci_dev(dev);
	unsigned long val;

	if (strict_strtoul(buf, 0, &val) < 0)
		return -EINVAL;

	pdev->broken_parity_status = !!val;

	return count;
}

static ssize_t local_cpus_show(struct device *dev,
			struct device_attribute *attr, char *buf)
{		
	const struct cpumask *mask;
	int len;

#ifdef CONFIG_NUMA
	mask = (dev_to_node(dev) == -1) ? cpu_online_mask :
					  cpumask_of_node(dev_to_node(dev));
#else
	mask = cpumask_of_pcibus(to_pci_dev(dev)->bus);
#endif
	len = cpumask_scnprintf(buf, PAGE_SIZE-2, mask);
	buf[len++] = '\n';
	buf[len] = '\0';
	return len;
}


static ssize_t local_cpulist_show(struct device *dev,
			struct device_attribute *attr, char *buf)
{
	const struct cpumask *mask;
	int len;

#ifdef CONFIG_NUMA
	mask = (dev_to_node(dev) == -1) ? cpu_online_mask :
					  cpumask_of_node(dev_to_node(dev));
#else
	mask = cpumask_of_pcibus(to_pci_dev(dev)->bus);
#endif
	len = cpulist_scnprintf(buf, PAGE_SIZE-2, mask);
	buf[len++] = '\n';
	buf[len] = '\0';
	return len;
}

/* show resources */
static ssize_t
resource_show(struct device * dev, struct device_attribute *attr, char * buf)
{
	struct pci_dev * pci_dev = to_pci_dev(dev);
	char * str = buf;
	int i;
	int max;
	resource_size_t start, end;

	if (pci_dev->subordinate)
		max = DEVICE_COUNT_RESOURCE;
	else
		max = PCI_BRIDGE_RESOURCES;

	for (i = 0; i < max; i++) {
		struct resource *res =  &pci_dev->resource[i];
		pci_resource_to_user(pci_dev, i, res, &start, &end);
		str += sprintf(str,"0x%016llx 0x%016llx 0x%016llx\n",
			       (unsigned long long)start,
			       (unsigned long long)end,
			       (unsigned long long)res->flags);
	}
	return (str - buf);
}

static ssize_t modalias_show(struct device *dev, struct device_attribute *attr, char *buf)
{
	struct pci_dev *pci_dev = to_pci_dev(dev);

	return sprintf(buf, "pci:v%08Xd%08Xsv%08Xsd%08Xbc%02Xsc%02Xi%02x\n",
		       pci_dev->vendor, pci_dev->device,
		       pci_dev->subsystem_vendor, pci_dev->subsystem_device,
		       (u8)(pci_dev->class >> 16), (u8)(pci_dev->class >> 8),
		       (u8)(pci_dev->class));
}

static ssize_t is_enabled_store(struct device *dev,
				struct device_attribute *attr, const char *buf,
				size_t count)
{
	struct pci_dev *pdev = to_pci_dev(dev);
	unsigned long val;
	ssize_t result = strict_strtoul(buf, 0, &val);

	if (result < 0)
		return result;

	/* this can crash the machine when done on the "wrong" device */
	if (!capable(CAP_SYS_ADMIN))
		return -EPERM;

	if (!val) {
		if (pci_is_enabled(pdev))
			pci_disable_device(pdev);
		else
			result = -EIO;
	} else
		result = pci_enable_device(pdev);

	return result < 0 ? result : count;
}

static ssize_t is_enabled_show(struct device *dev,
			       struct device_attribute *attr, char *buf)
{
	struct pci_dev *pdev;

	pdev = to_pci_dev (dev);
	return sprintf (buf, "%u\n", atomic_read(&pdev->enable_cnt));
}

#ifdef CONFIG_NUMA
static ssize_t
numa_node_show(struct device *dev, struct device_attribute *attr, char *buf)
{
	return sprintf (buf, "%d\n", dev->numa_node);
}
#endif

static ssize_t
dma_mask_bits_show(struct device *dev, struct device_attribute *attr, char *buf)
{
	struct pci_dev *pdev = to_pci_dev(dev);

	return sprintf (buf, "%d\n", fls64(pdev->dma_mask));
}

static ssize_t
consistent_dma_mask_bits_show(struct device *dev, struct device_attribute *attr,
				 char *buf)
{
	return sprintf (buf, "%d\n", fls64(dev->coherent_dma_mask));
}

static ssize_t
msi_bus_show(struct device *dev, struct device_attribute *attr, char *buf)
{
	struct pci_dev *pdev = to_pci_dev(dev);

	if (!pdev->subordinate)
		return 0;

	return sprintf (buf, "%u\n",
			!(pdev->subordinate->bus_flags & PCI_BUS_FLAGS_NO_MSI));
}

static ssize_t
msi_bus_store(struct device *dev, struct device_attribute *attr,
	      const char *buf, size_t count)
{
	struct pci_dev *pdev = to_pci_dev(dev);
	unsigned long val;

	if (strict_strtoul(buf, 0, &val) < 0)
		return -EINVAL;

	/* bad things may happen if the no_msi flag is changed
	 * while some drivers are loaded */
	if (!capable(CAP_SYS_ADMIN))
		return -EPERM;

	/* Maybe pci devices without subordinate busses shouldn't even have this
	 * attribute in the first place?  */
	if (!pdev->subordinate)
		return count;

	/* Is the flag going to change, or keep the value it already had? */
	if (!(pdev->subordinate->bus_flags & PCI_BUS_FLAGS_NO_MSI) ^
	    !!val) {
		pdev->subordinate->bus_flags ^= PCI_BUS_FLAGS_NO_MSI;

		dev_warn(&pdev->dev, "forced subordinate bus to%s support MSI,"
			 " bad things could happen\n", val ? "" : " not");
	}

	return count;
}

#ifdef CONFIG_HOTPLUG
static DEFINE_MUTEX(pci_remove_rescan_mutex);
static ssize_t bus_rescan_store(struct bus_type *bus, const char *buf,
				size_t count)
{
	unsigned long val;
	struct pci_bus *b = NULL;

	if (strict_strtoul(buf, 0, &val) < 0)
		return -EINVAL;

	if (val) {
		mutex_lock(&pci_remove_rescan_mutex);
		while ((b = pci_find_next_bus(b)) != NULL)
			pci_rescan_bus(b);
		mutex_unlock(&pci_remove_rescan_mutex);
	}
	return count;
}

struct bus_attribute pci_bus_attrs[] = {
	__ATTR(rescan, (S_IWUSR|S_IWGRP), NULL, bus_rescan_store),
	__ATTR_NULL
};

static ssize_t
dev_rescan_store(struct device *dev, struct device_attribute *attr,
		 const char *buf, size_t count)
{
	unsigned long val;
	struct pci_dev *pdev = to_pci_dev(dev);

	if (strict_strtoul(buf, 0, &val) < 0)
		return -EINVAL;

	if (val) {
		mutex_lock(&pci_remove_rescan_mutex);
		pci_rescan_bus(pdev->bus);
		mutex_unlock(&pci_remove_rescan_mutex);
	}
	return count;
}

static void remove_callback(struct device *dev)
{
	struct pci_dev *pdev = to_pci_dev(dev);

	mutex_lock(&pci_remove_rescan_mutex);
	pci_remove_bus_device(pdev);
	mutex_unlock(&pci_remove_rescan_mutex);
}

static ssize_t
remove_store(struct device *dev, struct device_attribute *dummy,
	     const char *buf, size_t count)
{
	int ret = 0;
	unsigned long val;

	if (strict_strtoul(buf, 0, &val) < 0)
		return -EINVAL;

	/* An attribute cannot be unregistered by one of its own methods,
	 * so we have to use this roundabout approach.
	 */
	if (val)
		ret = device_schedule_callback(dev, remove_callback);
	if (ret)
		count = ret;
	return count;
}
#endif

struct device_attribute pci_dev_attrs[] = {
	__ATTR_RO(resource),
	__ATTR_RO(vendor),
	__ATTR_RO(device),
	__ATTR_RO(subsystem_vendor),
	__ATTR_RO(subsystem_device),
	__ATTR_RO(class),
	__ATTR_RO(irq),
	__ATTR_RO(local_cpus),
	__ATTR_RO(local_cpulist),
	__ATTR_RO(modalias),
#ifdef CONFIG_NUMA
	__ATTR_RO(numa_node),
#endif
	__ATTR_RO(dma_mask_bits),
	__ATTR_RO(consistent_dma_mask_bits),
	__ATTR(enable, 0600, is_enabled_show, is_enabled_store),
	__ATTR(broken_parity_status,(S_IRUGO|S_IWUSR),
		broken_parity_status_show,broken_parity_status_store),
	__ATTR(msi_bus, 0644, msi_bus_show, msi_bus_store),
#ifdef CONFIG_HOTPLUG
	__ATTR(remove, (S_IWUSR|S_IWGRP), NULL, remove_store),
	__ATTR(rescan, (S_IWUSR|S_IWGRP), NULL, dev_rescan_store),
#endif
	__ATTR_NULL,
};

static ssize_t
boot_vga_show(struct device *dev, struct device_attribute *attr, char *buf)
{
	struct pci_dev *pdev = to_pci_dev(dev);

	return sprintf(buf, "%u\n",
		!!(pdev->resource[PCI_ROM_RESOURCE].flags &
		   IORESOURCE_ROM_SHADOW));
}
struct device_attribute vga_attr = __ATTR_RO(boot_vga);

static ssize_t
pci_read_config(struct file *filp, struct kobject *kobj,
		struct bin_attribute *bin_attr,
		char *buf, loff_t off, size_t count)
{
	struct pci_dev *dev = to_pci_dev(container_of(kobj,struct device,kobj));
	unsigned int size = 64;
	loff_t init_off = off;
	u8 *data = (u8*) buf;

	/* Several chips lock up trying to read undefined config space */
	if (cap_raised(filp->f_cred->cap_effective, CAP_SYS_ADMIN)) {
		size = dev->cfg_size;
	} else if (dev->hdr_type == PCI_HEADER_TYPE_CARDBUS) {
		size = 128;
	}

	if (off > size)
		return 0;
	if (off + count > size) {
		size -= off;
		count = size;
	} else {
		size = count;
	}

	if ((off & 1) && size) {
		u8 val;
		pci_user_read_config_byte(dev, off, &val);
		data[off - init_off] = val;
		off++;
		size--;
	}

	if ((off & 3) && size > 2) {
		u16 val;
		pci_user_read_config_word(dev, off, &val);
		data[off - init_off] = val & 0xff;
		data[off - init_off + 1] = (val >> 8) & 0xff;
		off += 2;
		size -= 2;
	}

	while (size > 3) {
		u32 val;
		pci_user_read_config_dword(dev, off, &val);
		data[off - init_off] = val & 0xff;
		data[off - init_off + 1] = (val >> 8) & 0xff;
		data[off - init_off + 2] = (val >> 16) & 0xff;
		data[off - init_off + 3] = (val >> 24) & 0xff;
		off += 4;
		size -= 4;
	}

	if (size >= 2) {
		u16 val;
		pci_user_read_config_word(dev, off, &val);
		data[off - init_off] = val & 0xff;
		data[off - init_off + 1] = (val >> 8) & 0xff;
		off += 2;
		size -= 2;
	}

	if (size > 0) {
		u8 val;
		pci_user_read_config_byte(dev, off, &val);
		data[off - init_off] = val;
		off++;
		--size;
	}

	return count;
}

static ssize_t
pci_write_config(struct file* filp, struct kobject *kobj,
		 struct bin_attribute *bin_attr,
		 char *buf, loff_t off, size_t count)
{
	struct pci_dev *dev = to_pci_dev(container_of(kobj,struct device,kobj));
	unsigned int size = count;
	loff_t init_off = off;
	u8 *data = (u8*) buf;

	if (off > dev->cfg_size)
		return 0;
	if (off + count > dev->cfg_size) {
		size = dev->cfg_size - off;
		count = size;
	}
	
	if ((off & 1) && size) {
		pci_user_write_config_byte(dev, off, data[off - init_off]);
		off++;
		size--;
	}
	
	if ((off & 3) && size > 2) {
		u16 val = data[off - init_off];
		val |= (u16) data[off - init_off + 1] << 8;
                pci_user_write_config_word(dev, off, val);
                off += 2;
                size -= 2;
        }

	while (size > 3) {
		u32 val = data[off - init_off];
		val |= (u32) data[off - init_off + 1] << 8;
		val |= (u32) data[off - init_off + 2] << 16;
		val |= (u32) data[off - init_off + 3] << 24;
		pci_user_write_config_dword(dev, off, val);
		off += 4;
		size -= 4;
	}
	
	if (size >= 2) {
		u16 val = data[off - init_off];
		val |= (u16) data[off - init_off + 1] << 8;
		pci_user_write_config_word(dev, off, val);
		off += 2;
		size -= 2;
	}

	if (size) {
		pci_user_write_config_byte(dev, off, data[off - init_off]);
		off++;
		--size;
	}

	return count;
}

static ssize_t
read_vpd_attr(struct file *filp, struct kobject *kobj,
	      struct bin_attribute *bin_attr,
	      char *buf, loff_t off, size_t count)
{
	struct pci_dev *dev =
		to_pci_dev(container_of(kobj, struct device, kobj));

	if (off > bin_attr->size)
		count = 0;
	else if (count > bin_attr->size - off)
		count = bin_attr->size - off;

	return pci_read_vpd(dev, off, count, buf);
}

static ssize_t
write_vpd_attr(struct file *filp, struct kobject *kobj,
	       struct bin_attribute *bin_attr,
	       char *buf, loff_t off, size_t count)
{
	struct pci_dev *dev =
		to_pci_dev(container_of(kobj, struct device, kobj));

	if (off > bin_attr->size)
		count = 0;
	else if (count > bin_attr->size - off)
		count = bin_attr->size - off;

	return pci_write_vpd(dev, off, count, buf);
}

#ifdef HAVE_PCI_LEGACY
/**
 * pci_read_legacy_io - read byte(s) from legacy I/O port space
 * @filp: open sysfs file
 * @kobj: kobject corresponding to file to read from
 * @bin_attr: struct bin_attribute for this file
 * @buf: buffer to store results
 * @off: offset into legacy I/O port space
 * @count: number of bytes to read
 *
 * Reads 1, 2, or 4 bytes from legacy I/O port space using an arch specific
 * callback routine (pci_legacy_read).
 */
static ssize_t
pci_read_legacy_io(struct file *filp, struct kobject *kobj,
		   struct bin_attribute *bin_attr,
		   char *buf, loff_t off, size_t count)
{
        struct pci_bus *bus = to_pci_bus(container_of(kobj,
                                                      struct device,
						      kobj));

        /* Only support 1, 2 or 4 byte accesses */
        if (count != 1 && count != 2 && count != 4)
                return -EINVAL;

        return pci_legacy_read(bus, off, (u32 *)buf, count);
}

/**
 * pci_write_legacy_io - write byte(s) to legacy I/O port space
 * @filp: open sysfs file
 * @kobj: kobject corresponding to file to read from
 * @bin_attr: struct bin_attribute for this file
 * @buf: buffer containing value to be written
 * @off: offset into legacy I/O port space
 * @count: number of bytes to write
 *
 * Writes 1, 2, or 4 bytes from legacy I/O port space using an arch specific
 * callback routine (pci_legacy_write).
 */
static ssize_t
pci_write_legacy_io(struct file *filp, struct kobject *kobj,
		    struct bin_attribute *bin_attr,
		    char *buf, loff_t off, size_t count)
{
        struct pci_bus *bus = to_pci_bus(container_of(kobj,
						      struct device,
						      kobj));
        /* Only support 1, 2 or 4 byte accesses */
        if (count != 1 && count != 2 && count != 4)
                return -EINVAL;

        return pci_legacy_write(bus, off, *(u32 *)buf, count);
}

/**
 * pci_mmap_legacy_mem - map legacy PCI memory into user memory space
 * @filp: open sysfs file
 * @kobj: kobject corresponding to device to be mapped
 * @attr: struct bin_attribute for this file
 * @vma: struct vm_area_struct passed to mmap
 *
 * Uses an arch specific callback, pci_mmap_legacy_mem_page_range, to mmap
 * legacy memory space (first meg of bus space) into application virtual
 * memory space.
 */
static int
pci_mmap_legacy_mem(struct file *filp, struct kobject *kobj,
		    struct bin_attribute *attr,
                    struct vm_area_struct *vma)
{
        struct pci_bus *bus = to_pci_bus(container_of(kobj,
                                                      struct device,
						      kobj));

        return pci_mmap_legacy_page_range(bus, vma, pci_mmap_mem);
}

/**
 * pci_mmap_legacy_io - map legacy PCI IO into user memory space
 * @filp: open sysfs file
 * @kobj: kobject corresponding to device to be mapped
 * @attr: struct bin_attribute for this file
 * @vma: struct vm_area_struct passed to mmap
 *
 * Uses an arch specific callback, pci_mmap_legacy_io_page_range, to mmap
 * legacy IO space (first meg of bus space) into application virtual
 * memory space. Returns -ENOSYS if the operation isn't supported
 */
static int
pci_mmap_legacy_io(struct file *filp, struct kobject *kobj,
		   struct bin_attribute *attr,
		   struct vm_area_struct *vma)
{
        struct pci_bus *bus = to_pci_bus(container_of(kobj,
                                                      struct device,
						      kobj));

        return pci_mmap_legacy_page_range(bus, vma, pci_mmap_io);
}

/**
 * pci_adjust_legacy_attr - adjustment of legacy file attributes
 * @b: bus to create files under
 * @mmap_type: I/O port or memory
 *
 * Stub implementation. Can be overridden by arch if necessary.
 */
void __weak
pci_adjust_legacy_attr(struct pci_bus *b, enum pci_mmap_state mmap_type)
{
	return;
}

/**
 * pci_create_legacy_files - create legacy I/O port and memory files
 * @b: bus to create files under
 *
 * Some platforms allow access to legacy I/O port and ISA memory space on
 * a per-bus basis.  This routine creates the files and ties them into
 * their associated read, write and mmap files from pci-sysfs.c
 *
 * On error unwind, but don't propogate the error to the caller
 * as it is ok to set up the PCI bus without these files.
 */
void pci_create_legacy_files(struct pci_bus *b)
{
	int error;

	b->legacy_io = kzalloc(sizeof(struct bin_attribute) * 2,
			       GFP_ATOMIC);
	if (!b->legacy_io)
		goto kzalloc_err;

	sysfs_bin_attr_init(b->legacy_io);
	b->legacy_io->attr.name = "legacy_io";
	b->legacy_io->size = 0xffff;
	b->legacy_io->attr.mode = S_IRUSR | S_IWUSR;
	b->legacy_io->read = pci_read_legacy_io;
	b->legacy_io->write = pci_write_legacy_io;
	b->legacy_io->mmap = pci_mmap_legacy_io;
	pci_adjust_legacy_attr(b, pci_mmap_io);
	error = device_create_bin_file(&b->dev, b->legacy_io);
	if (error)
		goto legacy_io_err;

	/* Allocated above after the legacy_io struct */
	b->legacy_mem = b->legacy_io + 1;
	sysfs_bin_attr_init(b->legacy_mem);
	b->legacy_mem->attr.name = "legacy_mem";
	b->legacy_mem->size = 1024*1024;
	b->legacy_mem->attr.mode = S_IRUSR | S_IWUSR;
	b->legacy_mem->mmap = pci_mmap_legacy_mem;
	pci_adjust_legacy_attr(b, pci_mmap_mem);
	error = device_create_bin_file(&b->dev, b->legacy_mem);
	if (error)
		goto legacy_mem_err;

	return;

legacy_mem_err:
	device_remove_bin_file(&b->dev, b->legacy_io);
legacy_io_err:
	kfree(b->legacy_io);
	b->legacy_io = NULL;
kzalloc_err:
	printk(KERN_WARNING "pci: warning: could not create legacy I/O port "
	       "and ISA memory resources to sysfs\n");
	return;
}

void pci_remove_legacy_files(struct pci_bus *b)
{
	if (b->legacy_io) {
		device_remove_bin_file(&b->dev, b->legacy_io);
		device_remove_bin_file(&b->dev, b->legacy_mem);
		kfree(b->legacy_io); /* both are allocated here */
	}
}
#endif /* HAVE_PCI_LEGACY */

#ifdef HAVE_PCI_MMAP

int pci_mmap_fits(struct pci_dev *pdev, int resno, struct vm_area_struct *vma,
		  enum pci_mmap_api mmap_api)
{
	unsigned long nr, start, size, pci_start;

	if (pci_resource_len(pdev, resno) == 0)
		return 0;
	nr = (vma->vm_end - vma->vm_start) >> PAGE_SHIFT;
	start = vma->vm_pgoff;
	size = ((pci_resource_len(pdev, resno) - 1) >> PAGE_SHIFT) + 1;
<<<<<<< HEAD
	pci_start = (mmap_api == PCI_MMAP_SYSFS) ?
=======
	pci_start = (mmap_api == PCI_MMAP_PROCFS) ?
>>>>>>> cb600d2f
			pci_resource_start(pdev, resno) >> PAGE_SHIFT : 0;
	if (start >= pci_start && start < pci_start + size &&
			start + nr <= pci_start + size)
		return 1;
	return 0;
}

/**
 * pci_mmap_resource - map a PCI resource into user memory space
 * @kobj: kobject for mapping
 * @attr: struct bin_attribute for the file being mapped
 * @vma: struct vm_area_struct passed into the mmap
 * @write_combine: 1 for write_combine mapping
 *
 * Use the regular PCI mapping routines to map a PCI resource into userspace.
 */
static int
pci_mmap_resource(struct kobject *kobj, struct bin_attribute *attr,
		  struct vm_area_struct *vma, int write_combine)
{
	struct pci_dev *pdev = to_pci_dev(container_of(kobj,
						       struct device, kobj));
	struct resource *res = attr->private;
	enum pci_mmap_state mmap_type;
	resource_size_t start, end;
	int i;

	for (i = 0; i < PCI_ROM_RESOURCE; i++)
		if (res == &pdev->resource[i])
			break;
	if (i >= PCI_ROM_RESOURCE)
		return -ENODEV;

	if (!pci_mmap_fits(pdev, i, vma, PCI_MMAP_SYSFS)) {
		WARN(1, "process \"%s\" tried to map 0x%08lx bytes "
			"at page 0x%08lx on %s BAR %d (start 0x%16Lx, size 0x%16Lx)\n",
			current->comm, vma->vm_end-vma->vm_start, vma->vm_pgoff,
			pci_name(pdev), i,
			(u64)pci_resource_start(pdev, i),
			(u64)pci_resource_len(pdev, i));
		return -EINVAL;
	}

	/* pci_mmap_page_range() expects the same kind of entry as coming
	 * from /proc/bus/pci/ which is a "user visible" value. If this is
	 * different from the resource itself, arch will do necessary fixup.
	 */
	pci_resource_to_user(pdev, i, res, &start, &end);
	vma->vm_pgoff += start >> PAGE_SHIFT;
	mmap_type = res->flags & IORESOURCE_MEM ? pci_mmap_mem : pci_mmap_io;

	if (res->flags & IORESOURCE_MEM && iomem_is_exclusive(start))
		return -EINVAL;

	return pci_mmap_page_range(pdev, vma, mmap_type, write_combine);
}

static int
pci_mmap_resource_uc(struct file *filp, struct kobject *kobj,
		     struct bin_attribute *attr,
		     struct vm_area_struct *vma)
{
	return pci_mmap_resource(kobj, attr, vma, 0);
}

static int
pci_mmap_resource_wc(struct file *filp, struct kobject *kobj,
		     struct bin_attribute *attr,
		     struct vm_area_struct *vma)
{
	return pci_mmap_resource(kobj, attr, vma, 1);
}

static ssize_t
pci_resource_io(struct file *filp, struct kobject *kobj,
		struct bin_attribute *attr, char *buf,
		loff_t off, size_t count, bool write)
{
	struct pci_dev *pdev = to_pci_dev(container_of(kobj,
						       struct device, kobj));
	struct resource *res = attr->private;
	unsigned long port = off;
	int i;

	for (i = 0; i < PCI_ROM_RESOURCE; i++)
		if (res == &pdev->resource[i])
			break;
	if (i >= PCI_ROM_RESOURCE)
		return -ENODEV;

	port += pci_resource_start(pdev, i);

	if (port > pci_resource_end(pdev, i))
		return 0;

	if (port + count - 1 > pci_resource_end(pdev, i))
		return -EINVAL;

	switch (count) {
	case 1:
		if (write)
			outb(*(u8 *)buf, port);
		else
			*(u8 *)buf = inb(port);
		return 1;
	case 2:
		if (write)
			outw(*(u16 *)buf, port);
		else
			*(u16 *)buf = inw(port);
		return 2;
	case 4:
		if (write)
			outl(*(u32 *)buf, port);
		else
			*(u32 *)buf = inl(port);
		return 4;
	}
	return -EINVAL;
}

static ssize_t
pci_read_resource_io(struct file *filp, struct kobject *kobj,
		     struct bin_attribute *attr, char *buf,
		     loff_t off, size_t count)
{
	return pci_resource_io(filp, kobj, attr, buf, off, count, false);
}

static ssize_t
pci_write_resource_io(struct file *filp, struct kobject *kobj,
		      struct bin_attribute *attr, char *buf,
		      loff_t off, size_t count)
{
	return pci_resource_io(filp, kobj, attr, buf, off, count, true);
}

/**
 * pci_remove_resource_files - cleanup resource files
 * @pdev: dev to cleanup
 *
 * If we created resource files for @pdev, remove them from sysfs and
 * free their resources.
 */
static void
pci_remove_resource_files(struct pci_dev *pdev)
{
	int i;

	for (i = 0; i < PCI_ROM_RESOURCE; i++) {
		struct bin_attribute *res_attr;

		res_attr = pdev->res_attr[i];
		if (res_attr) {
			sysfs_remove_bin_file(&pdev->dev.kobj, res_attr);
			kfree(res_attr);
		}

		res_attr = pdev->res_attr_wc[i];
		if (res_attr) {
			sysfs_remove_bin_file(&pdev->dev.kobj, res_attr);
			kfree(res_attr);
		}
	}
}

static int pci_create_attr(struct pci_dev *pdev, int num, int write_combine)
{
	/* allocate attribute structure, piggyback attribute name */
	int name_len = write_combine ? 13 : 10;
	struct bin_attribute *res_attr;
	int retval;

	res_attr = kzalloc(sizeof(*res_attr) + name_len, GFP_ATOMIC);
	if (res_attr) {
		char *res_attr_name = (char *)(res_attr + 1);

		sysfs_bin_attr_init(res_attr);
		if (write_combine) {
			pdev->res_attr_wc[num] = res_attr;
			sprintf(res_attr_name, "resource%d_wc", num);
			res_attr->mmap = pci_mmap_resource_wc;
		} else {
			pdev->res_attr[num] = res_attr;
			sprintf(res_attr_name, "resource%d", num);
			res_attr->mmap = pci_mmap_resource_uc;
		}
		if (pci_resource_flags(pdev, num) & IORESOURCE_IO) {
			res_attr->read = pci_read_resource_io;
			res_attr->write = pci_write_resource_io;
		}
		res_attr->attr.name = res_attr_name;
		res_attr->attr.mode = S_IRUSR | S_IWUSR;
		res_attr->size = pci_resource_len(pdev, num);
		res_attr->private = &pdev->resource[num];
		retval = sysfs_create_bin_file(&pdev->dev.kobj, res_attr);
	} else
		retval = -ENOMEM;

	return retval;
}

/**
 * pci_create_resource_files - create resource files in sysfs for @dev
 * @pdev: dev in question
 *
 * Walk the resources in @pdev creating files for each resource available.
 */
static int pci_create_resource_files(struct pci_dev *pdev)
{
	int i;
	int retval;

	/* Expose the PCI resources from this device as files */
	for (i = 0; i < PCI_ROM_RESOURCE; i++) {

		/* skip empty resources */
		if (!pci_resource_len(pdev, i))
			continue;

		retval = pci_create_attr(pdev, i, 0);
		/* for prefetchable resources, create a WC mappable file */
		if (!retval && pdev->resource[i].flags & IORESOURCE_PREFETCH)
			retval = pci_create_attr(pdev, i, 1);

		if (retval) {
			pci_remove_resource_files(pdev);
			return retval;
		}
	}
	return 0;
}
#else /* !HAVE_PCI_MMAP */
int __weak pci_create_resource_files(struct pci_dev *dev) { return 0; }
void __weak pci_remove_resource_files(struct pci_dev *dev) { return; }
#endif /* HAVE_PCI_MMAP */

/**
 * pci_write_rom - used to enable access to the PCI ROM display
 * @filp: sysfs file
 * @kobj: kernel object handle
 * @bin_attr: struct bin_attribute for this file
 * @buf: user input
 * @off: file offset
 * @count: number of byte in input
 *
 * writing anything except 0 enables it
 */
static ssize_t
pci_write_rom(struct file *filp, struct kobject *kobj,
	      struct bin_attribute *bin_attr,
	      char *buf, loff_t off, size_t count)
{
	struct pci_dev *pdev = to_pci_dev(container_of(kobj, struct device, kobj));

	if ((off ==  0) && (*buf == '0') && (count == 2))
		pdev->rom_attr_enabled = 0;
	else
		pdev->rom_attr_enabled = 1;

	return count;
}

/**
 * pci_read_rom - read a PCI ROM
 * @filp: sysfs file
 * @kobj: kernel object handle
 * @bin_attr: struct bin_attribute for this file
 * @buf: where to put the data we read from the ROM
 * @off: file offset
 * @count: number of bytes to read
 *
 * Put @count bytes starting at @off into @buf from the ROM in the PCI
 * device corresponding to @kobj.
 */
static ssize_t
pci_read_rom(struct file *filp, struct kobject *kobj,
	     struct bin_attribute *bin_attr,
	     char *buf, loff_t off, size_t count)
{
	struct pci_dev *pdev = to_pci_dev(container_of(kobj, struct device, kobj));
	void __iomem *rom;
	size_t size;

	if (!pdev->rom_attr_enabled)
		return -EINVAL;
	
	rom = pci_map_rom(pdev, &size);	/* size starts out as PCI window size */
	if (!rom || !size)
		return -EIO;
		
	if (off >= size)
		count = 0;
	else {
		if (off + count > size)
			count = size - off;
		
		memcpy_fromio(buf, rom + off, count);
	}
	pci_unmap_rom(pdev, rom);
		
	return count;
}

static struct bin_attribute pci_config_attr = {
	.attr =	{
		.name = "config",
		.mode = S_IRUGO | S_IWUSR,
	},
	.size = PCI_CFG_SPACE_SIZE,
	.read = pci_read_config,
	.write = pci_write_config,
};

static struct bin_attribute pcie_config_attr = {
	.attr =	{
		.name = "config",
		.mode = S_IRUGO | S_IWUSR,
	},
	.size = PCI_CFG_SPACE_EXP_SIZE,
	.read = pci_read_config,
	.write = pci_write_config,
};

int __attribute__ ((weak)) pcibios_add_platform_entries(struct pci_dev *dev)
{
	return 0;
}

static ssize_t reset_store(struct device *dev,
			   struct device_attribute *attr, const char *buf,
			   size_t count)
{
	struct pci_dev *pdev = to_pci_dev(dev);
	unsigned long val;
	ssize_t result = strict_strtoul(buf, 0, &val);

	if (result < 0)
		return result;

	if (val != 1)
		return -EINVAL;

	result = pci_reset_function(pdev);
	if (result < 0)
		return result;

	return count;
}

static struct device_attribute reset_attr = __ATTR(reset, 0200, NULL, reset_store);

static int pci_create_capabilities_sysfs(struct pci_dev *dev)
{
	int retval;
	struct bin_attribute *attr;

	/* If the device has VPD, try to expose it in sysfs. */
	if (dev->vpd) {
		attr = kzalloc(sizeof(*attr), GFP_ATOMIC);
		if (!attr)
			return -ENOMEM;

		sysfs_bin_attr_init(attr);
		attr->size = dev->vpd->len;
		attr->attr.name = "vpd";
		attr->attr.mode = S_IRUSR | S_IWUSR;
		attr->read = read_vpd_attr;
		attr->write = write_vpd_attr;
		retval = sysfs_create_bin_file(&dev->dev.kobj, attr);
		if (retval) {
			kfree(dev->vpd->attr);
			return retval;
		}
		dev->vpd->attr = attr;
	}

	/* Active State Power Management */
	pcie_aspm_create_sysfs_dev_files(dev);

	if (!pci_probe_reset_function(dev)) {
		retval = device_create_file(&dev->dev, &reset_attr);
		if (retval)
			goto error;
		dev->reset_fn = 1;
	}
	return 0;

error:
	pcie_aspm_remove_sysfs_dev_files(dev);
	if (dev->vpd && dev->vpd->attr) {
		sysfs_remove_bin_file(&dev->dev.kobj, dev->vpd->attr);
		kfree(dev->vpd->attr);
	}

	return retval;
}

int __must_check pci_create_sysfs_dev_files (struct pci_dev *pdev)
{
	int retval;
	int rom_size = 0;
	struct bin_attribute *attr;

	if (!sysfs_initialized)
		return -EACCES;

	if (pdev->cfg_size < PCI_CFG_SPACE_EXP_SIZE)
		retval = sysfs_create_bin_file(&pdev->dev.kobj, &pci_config_attr);
	else
		retval = sysfs_create_bin_file(&pdev->dev.kobj, &pcie_config_attr);
	if (retval)
		goto err;

	retval = pci_create_resource_files(pdev);
	if (retval)
		goto err_config_file;

	if (pci_resource_len(pdev, PCI_ROM_RESOURCE))
		rom_size = pci_resource_len(pdev, PCI_ROM_RESOURCE);
	else if (pdev->resource[PCI_ROM_RESOURCE].flags & IORESOURCE_ROM_SHADOW)
		rom_size = 0x20000;

	/* If the device has a ROM, try to expose it in sysfs. */
	if (rom_size) {
		attr = kzalloc(sizeof(*attr), GFP_ATOMIC);
		if (!attr) {
			retval = -ENOMEM;
			goto err_resource_files;
		}
		sysfs_bin_attr_init(attr);
		attr->size = rom_size;
		attr->attr.name = "rom";
		attr->attr.mode = S_IRUSR;
		attr->read = pci_read_rom;
		attr->write = pci_write_rom;
		retval = sysfs_create_bin_file(&pdev->dev.kobj, attr);
		if (retval) {
			kfree(attr);
			goto err_resource_files;
		}
		pdev->rom_attr = attr;
	}

	if ((pdev->class >> 8) == PCI_CLASS_DISPLAY_VGA) {
		retval = device_create_file(&pdev->dev, &vga_attr);
		if (retval)
			goto err_rom_file;
	}

	/* add platform-specific attributes */
	retval = pcibios_add_platform_entries(pdev);
	if (retval)
		goto err_vga_file;

	/* add sysfs entries for various capabilities */
	retval = pci_create_capabilities_sysfs(pdev);
	if (retval)
		goto err_vga_file;

	pci_create_firmware_label_files(pdev);

	return 0;

err_vga_file:
	if ((pdev->class >> 8) == PCI_CLASS_DISPLAY_VGA)
		device_remove_file(&pdev->dev, &vga_attr);
err_rom_file:
	if (rom_size) {
		sysfs_remove_bin_file(&pdev->dev.kobj, pdev->rom_attr);
		kfree(pdev->rom_attr);
		pdev->rom_attr = NULL;
	}
err_resource_files:
	pci_remove_resource_files(pdev);
err_config_file:
	if (pdev->cfg_size < PCI_CFG_SPACE_EXP_SIZE)
		sysfs_remove_bin_file(&pdev->dev.kobj, &pci_config_attr);
	else
		sysfs_remove_bin_file(&pdev->dev.kobj, &pcie_config_attr);
err:
	return retval;
}

static void pci_remove_capabilities_sysfs(struct pci_dev *dev)
{
	if (dev->vpd && dev->vpd->attr) {
		sysfs_remove_bin_file(&dev->dev.kobj, dev->vpd->attr);
		kfree(dev->vpd->attr);
	}

	pcie_aspm_remove_sysfs_dev_files(dev);
	if (dev->reset_fn) {
		device_remove_file(&dev->dev, &reset_attr);
		dev->reset_fn = 0;
	}
}

/**
 * pci_remove_sysfs_dev_files - cleanup PCI specific sysfs files
 * @pdev: device whose entries we should free
 *
 * Cleanup when @pdev is removed from sysfs.
 */
void pci_remove_sysfs_dev_files(struct pci_dev *pdev)
{
	int rom_size = 0;

	if (!sysfs_initialized)
		return;

	pci_remove_capabilities_sysfs(pdev);

	if (pdev->cfg_size < PCI_CFG_SPACE_EXP_SIZE)
		sysfs_remove_bin_file(&pdev->dev.kobj, &pci_config_attr);
	else
		sysfs_remove_bin_file(&pdev->dev.kobj, &pcie_config_attr);

	pci_remove_resource_files(pdev);

	if (pci_resource_len(pdev, PCI_ROM_RESOURCE))
		rom_size = pci_resource_len(pdev, PCI_ROM_RESOURCE);
	else if (pdev->resource[PCI_ROM_RESOURCE].flags & IORESOURCE_ROM_SHADOW)
		rom_size = 0x20000;

	if (rom_size && pdev->rom_attr) {
		sysfs_remove_bin_file(&pdev->dev.kobj, pdev->rom_attr);
		kfree(pdev->rom_attr);
	}

	pci_remove_firmware_label_files(pdev);

}

static int __init pci_sysfs_init(void)
{
	struct pci_dev *pdev = NULL;
	int retval;

	sysfs_initialized = 1;
	for_each_pci_dev(pdev) {
		retval = pci_create_sysfs_dev_files(pdev);
		if (retval) {
			pci_dev_put(pdev);
			return retval;
		}
	}

	return 0;
}

late_initcall(pci_sysfs_init);<|MERGE_RESOLUTION|>--- conflicted
+++ resolved
@@ -715,11 +715,7 @@
 	nr = (vma->vm_end - vma->vm_start) >> PAGE_SHIFT;
 	start = vma->vm_pgoff;
 	size = ((pci_resource_len(pdev, resno) - 1) >> PAGE_SHIFT) + 1;
-<<<<<<< HEAD
-	pci_start = (mmap_api == PCI_MMAP_SYSFS) ?
-=======
 	pci_start = (mmap_api == PCI_MMAP_PROCFS) ?
->>>>>>> cb600d2f
 			pci_resource_start(pdev, resno) >> PAGE_SHIFT : 0;
 	if (start >= pci_start && start < pci_start + size &&
 			start + nr <= pci_start + size)
