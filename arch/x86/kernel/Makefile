--- conflicted
+++ resolved
@@ -102,12 +102,9 @@
 # 64 bit specific files
 ifeq ($(CONFIG_X86_64),y)
         obj-y				+= genapic_64.o genapic_flat_64.o genx2apic_uv_x.o tlb_uv.o
-<<<<<<< HEAD
+	obj-y				+= bios_uv.o
         obj-y				+= genx2apic_cluster.o
         obj-y				+= genx2apic_phys.o
-=======
-	obj-y				+= bios_uv.o
->>>>>>> 7019cc2d
         obj-$(CONFIG_X86_PM_TIMER)	+= pmtimer_64.o
         obj-$(CONFIG_AUDIT)		+= audit_64.o
 
