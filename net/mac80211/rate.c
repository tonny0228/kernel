/*
 * Copyright 2002-2005, Instant802 Networks, Inc.
 * Copyright 2005-2006, Devicescape Software, Inc.
 * Copyright (c) 2006 Jiri Benc <jbenc@suse.cz>
 *
 * This program is free software; you can redistribute it and/or modify
 * it under the terms of the GNU General Public License version 2 as
 * published by the Free Software Foundation.
 */

#include <linux/kernel.h>
#include <linux/rtnetlink.h>
#include "rate.h"
#include "ieee80211_i.h"
#include "debugfs.h"

struct rate_control_alg {
	struct list_head list;
	struct rate_control_ops *ops;
};

static LIST_HEAD(rate_ctrl_algs);
static DEFINE_MUTEX(rate_ctrl_mutex);

static char *ieee80211_default_rc_algo = CONFIG_MAC80211_RC_DEFAULT;
module_param(ieee80211_default_rc_algo, charp, 0644);
MODULE_PARM_DESC(ieee80211_default_rc_algo,
		 "Default rate control algorithm for mac80211 to use");

int ieee80211_rate_control_register(struct rate_control_ops *ops)
{
	struct rate_control_alg *alg;

	if (!ops->name)
		return -EINVAL;

	mutex_lock(&rate_ctrl_mutex);
	list_for_each_entry(alg, &rate_ctrl_algs, list) {
		if (!strcmp(alg->ops->name, ops->name)) {
			/* don't register an algorithm twice */
			WARN_ON(1);
			mutex_unlock(&rate_ctrl_mutex);
			return -EALREADY;
		}
	}

	alg = kzalloc(sizeof(*alg), GFP_KERNEL);
	if (alg == NULL) {
		mutex_unlock(&rate_ctrl_mutex);
		return -ENOMEM;
	}
	alg->ops = ops;

	list_add_tail(&alg->list, &rate_ctrl_algs);
	mutex_unlock(&rate_ctrl_mutex);

	return 0;
}
EXPORT_SYMBOL(ieee80211_rate_control_register);

void ieee80211_rate_control_unregister(struct rate_control_ops *ops)
{
	struct rate_control_alg *alg;

	mutex_lock(&rate_ctrl_mutex);
	list_for_each_entry(alg, &rate_ctrl_algs, list) {
		if (alg->ops == ops) {
			list_del(&alg->list);
			kfree(alg);
			break;
		}
	}
	mutex_unlock(&rate_ctrl_mutex);
}
EXPORT_SYMBOL(ieee80211_rate_control_unregister);

static struct rate_control_ops *
ieee80211_try_rate_control_ops_get(const char *name)
{
	struct rate_control_alg *alg;
	struct rate_control_ops *ops = NULL;

	if (!name)
		return NULL;

	mutex_lock(&rate_ctrl_mutex);
	list_for_each_entry(alg, &rate_ctrl_algs, list) {
		if (!strcmp(alg->ops->name, name))
			if (try_module_get(alg->ops->module)) {
				ops = alg->ops;
				break;
			}
	}
	mutex_unlock(&rate_ctrl_mutex);
	return ops;
}

/* Get the rate control algorithm. */
static struct rate_control_ops *
ieee80211_rate_control_ops_get(const char *name)
{
	struct rate_control_ops *ops;
	const char *alg_name;

	if (!name)
		alg_name = ieee80211_default_rc_algo;
	else
		alg_name = name;

	ops = ieee80211_try_rate_control_ops_get(alg_name);
	if (!ops) {
		request_module("rc80211_%s", alg_name);
		ops = ieee80211_try_rate_control_ops_get(alg_name);
	}
	if (!ops && name)
		/* try default if specific alg requested but not found */
		ops = ieee80211_try_rate_control_ops_get(ieee80211_default_rc_algo);

	/* try built-in one if specific alg requested but not found */
	if (!ops && strlen(CONFIG_MAC80211_RC_DEFAULT))
		ops = ieee80211_try_rate_control_ops_get(CONFIG_MAC80211_RC_DEFAULT);

	return ops;
}

static void ieee80211_rate_control_ops_put(struct rate_control_ops *ops)
{
	module_put(ops->module);
}

#ifdef CONFIG_MAC80211_DEBUGFS
static ssize_t rcname_read(struct file *file, char __user *userbuf,
			   size_t count, loff_t *ppos)
{
	struct rate_control_ref *ref = file->private_data;
	int len = strlen(ref->ops->name);

	return simple_read_from_buffer(userbuf, count, ppos,
				       ref->ops->name, len);
}

static const struct file_operations rcname_ops = {
	.read = rcname_read,
	.open = mac80211_open_file_generic,
};
#endif

static struct rate_control_ref *rate_control_alloc(const char *name,
					    struct ieee80211_local *local)
{
	struct dentry *debugfsdir = NULL;
	struct rate_control_ref *ref;

	ref = kmalloc(sizeof(struct rate_control_ref), GFP_KERNEL);
	if (!ref)
		goto fail_ref;
	kref_init(&ref->kref);
	ref->local = local;
	ref->ops = ieee80211_rate_control_ops_get(name);
	if (!ref->ops)
		goto fail_ops;

#ifdef CONFIG_MAC80211_DEBUGFS
	debugfsdir = debugfs_create_dir("rc", local->hw.wiphy->debugfsdir);
	local->debugfs.rcdir = debugfsdir;
	debugfs_create_file("name", 0400, debugfsdir, ref, &rcname_ops);
#endif

	ref->priv = ref->ops->alloc(&local->hw, debugfsdir);
	if (!ref->priv)
		goto fail_priv;
	return ref;

fail_priv:
	ieee80211_rate_control_ops_put(ref->ops);
fail_ops:
	kfree(ref);
fail_ref:
	return NULL;
}

static void rate_control_release(struct kref *kref)
{
	struct rate_control_ref *ctrl_ref;

	ctrl_ref = container_of(kref, struct rate_control_ref, kref);
	ctrl_ref->ops->free(ctrl_ref->priv);

#ifdef CONFIG_MAC80211_DEBUGFS
	debugfs_remove_recursive(ctrl_ref->local->debugfs.rcdir);
	ctrl_ref->local->debugfs.rcdir = NULL;
#endif

	ieee80211_rate_control_ops_put(ctrl_ref->ops);
	kfree(ctrl_ref);
}

static bool rc_no_data_or_no_ack(struct ieee80211_tx_rate_control *txrc)
{
	struct sk_buff *skb = txrc->skb;
	struct ieee80211_hdr *hdr = (struct ieee80211_hdr *) skb->data;
	struct ieee80211_tx_info *info = IEEE80211_SKB_CB(skb);
	__le16 fc;

	fc = hdr->frame_control;

	return ((info->flags & IEEE80211_TX_CTL_NO_ACK) || !ieee80211_is_data(fc));
}

static void rc_send_low_broadcast(s8 *idx, u32 basic_rates, u8 max_rate_idx)
{
	u8 i;

	if (basic_rates == 0)
		return; /* assume basic rates unknown and accept rate */
	if (*idx < 0)
		return;
	if (basic_rates & (1 << *idx))
		return; /* selected rate is a basic rate */

	for (i = *idx + 1; i <= max_rate_idx; i++) {
		if (basic_rates & (1 << i)) {
			*idx = i;
			return;
		}
	}

	/* could not find a basic rate; use original selection */
}

bool rate_control_send_low(struct ieee80211_sta *sta,
			   void *priv_sta,
			   struct ieee80211_tx_rate_control *txrc)
{
	struct ieee80211_tx_info *info = IEEE80211_SKB_CB(txrc->skb);

	if (!sta || !priv_sta || rc_no_data_or_no_ack(txrc)) {
		info->control.rates[0].idx = rate_lowest_index(txrc->sband, sta);
		info->control.rates[0].count =
			(info->flags & IEEE80211_TX_CTL_NO_ACK) ?
			1 : txrc->hw->max_rate_tries;
		if (!sta && txrc->ap)
			rc_send_low_broadcast(&info->control.rates[0].idx,
					      txrc->bss_conf->basic_rates,
					      txrc->sband->n_bitrates);
		return true;
	}
	return false;
}
EXPORT_SYMBOL(rate_control_send_low);

static void rate_idx_match_mask(struct ieee80211_tx_rate *rate,
				int n_bitrates, u32 mask)
{
	int j;

	/* See whether the selected rate or anything below it is allowed. */
	for (j = rate->idx; j >= 0; j--) {
		if (mask & (1 << j)) {
			/* Okay, found a suitable rate. Use it. */
			rate->idx = j;
			return;
		}
	}

	/* Try to find a higher rate that would be allowed */
	for (j = rate->idx + 1; j < n_bitrates; j++) {
		if (mask & (1 << j)) {
			/* Okay, found a suitable rate. Use it. */
			rate->idx = j;
			return;
		}
	}

	/*
	 * Uh.. No suitable rate exists. This should not really happen with
	 * sane TX rate mask configurations. However, should someone manage to
	 * configure supported rates and TX rate mask in incompatible way,
	 * allow the frame to be transmitted with whatever the rate control
	 * selected.
	 */
}

void rate_control_get_rate(struct ieee80211_sub_if_data *sdata,
			   struct sta_info *sta,
			   struct ieee80211_tx_rate_control *txrc)
{
	struct rate_control_ref *ref = sdata->local->rate_ctrl;
	void *priv_sta = NULL;
	struct ieee80211_sta *ista = NULL;
	struct ieee80211_tx_info *info = IEEE80211_SKB_CB(txrc->skb);
	int i;
	u32 mask;

	if (sta) {
		ista = &sta->sta;
		priv_sta = sta->rate_ctrl_priv;
	}

	for (i = 0; i < IEEE80211_TX_MAX_RATES; i++) {
		info->control.rates[i].idx = -1;
		info->control.rates[i].flags = 0;
		info->control.rates[i].count = 1;
	}

<<<<<<< HEAD
	ref->ops->get_rate(ref->priv, ista, priv_sta, txrc);
=======
	if (sdata->local->hw.flags & IEEE80211_HW_HAS_RATE_CONTROL)
		return;

	if (sta && sdata->force_unicast_rateidx > -1) {
		info->control.rates[0].idx = sdata->force_unicast_rateidx;
	} else {
		ref->ops->get_rate(ref->priv, ista, priv_sta, txrc);
		info->flags |= IEEE80211_TX_INTFL_RCALGO;
	}
>>>>>>> 3d0beb92

	/*
	 * Try to enforce the rateidx mask the user wanted. skip this if the
	 * default mask (allow all rates) is used to save some processing for
	 * the common case.
	 */
	mask = sdata->rc_rateidx_mask[info->band];
	if (mask != (1 << txrc->sband->n_bitrates) - 1) {
		if (sta) {
			/* Filter out rates that the STA does not support */
			mask &= sta->sta.supp_rates[info->band];
		}
		/*
		 * Make sure the rate index selected for each TX rate is
		 * included in the configured mask and change the rate indexes
		 * if needed.
		 */
		for (i = 0; i < IEEE80211_TX_MAX_RATES; i++) {
			/* Rate masking supports only legacy rates for now */
			if (info->control.rates[i].flags & IEEE80211_TX_RC_MCS)
				continue;
			rate_idx_match_mask(&info->control.rates[i],
					    txrc->sband->n_bitrates, mask);
		}
	}

	BUG_ON(info->control.rates[0].idx < 0);
}

struct rate_control_ref *rate_control_get(struct rate_control_ref *ref)
{
	kref_get(&ref->kref);
	return ref;
}

void rate_control_put(struct rate_control_ref *ref)
{
	kref_put(&ref->kref, rate_control_release);
}

int ieee80211_init_rate_ctrl_alg(struct ieee80211_local *local,
				 const char *name)
{
	struct rate_control_ref *ref, *old;

	ASSERT_RTNL();

	if (local->open_count)
		return -EBUSY;

	if (local->hw.flags & IEEE80211_HW_HAS_RATE_CONTROL) {
		if (WARN_ON(!local->ops->set_rts_threshold))
			return -EINVAL;
		return 0;
	}

	ref = rate_control_alloc(name, local);
	if (!ref) {
		printk(KERN_WARNING "%s: Failed to select rate control "
		       "algorithm\n", wiphy_name(local->hw.wiphy));
		return -ENOENT;
	}

	old = local->rate_ctrl;
	local->rate_ctrl = ref;
	if (old) {
		rate_control_put(old);
		sta_info_flush(local, NULL);
	}

	printk(KERN_DEBUG "%s: Selected rate control "
	       "algorithm '%s'\n", wiphy_name(local->hw.wiphy),
	       ref->ops->name);

	return 0;
}

void rate_control_deinitialize(struct ieee80211_local *local)
{
	struct rate_control_ref *ref;

	ref = local->rate_ctrl;

	if (!ref)
		return;

	local->rate_ctrl = NULL;
	rate_control_put(ref);
}
<|MERGE_RESOLUTION|>--- conflicted
+++ resolved
@@ -303,19 +303,10 @@
 		info->control.rates[i].count = 1;
 	}
 
-<<<<<<< HEAD
-	ref->ops->get_rate(ref->priv, ista, priv_sta, txrc);
-=======
 	if (sdata->local->hw.flags & IEEE80211_HW_HAS_RATE_CONTROL)
 		return;
 
-	if (sta && sdata->force_unicast_rateidx > -1) {
-		info->control.rates[0].idx = sdata->force_unicast_rateidx;
-	} else {
-		ref->ops->get_rate(ref->priv, ista, priv_sta, txrc);
-		info->flags |= IEEE80211_TX_INTFL_RCALGO;
-	}
->>>>>>> 3d0beb92
+	ref->ops->get_rate(ref->priv, ista, priv_sta, txrc);
 
 	/*
 	 * Try to enforce the rateidx mask the user wanted. skip this if the
